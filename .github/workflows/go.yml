name: Go
on:
  push:
    branches: [ main ]
    paths:
      - '**.go'
      - 'go.mod'
      - '.golangci.yml'
      - '.github/workflows/go.yml'
  pull_request:
    paths:
      - '**.go'
      - 'go.mod'
      - '.golangci.yml'
      - '.github/workflows/go.yml'
env:
  GOPROXY: "https://proxy.golang.org"

jobs:
  lint:
    name: Lint
    runs-on: ubuntu-latest
    steps:
      - name: Checkout code
        uses: actions/checkout@v2
      - name: Run golangci-lint
        uses: golangci/golangci-lint-action@v2
        with:
          version: latest
          args: --timeout=30m

  test:
    name: Test
    strategy:
      matrix:
        go-version: [ 1.19.x, 1.20.x ]
        platform: [ ubuntu-latest, macos-latest, windows-latest ]
    runs-on: ${{ matrix.platform }}
    steps:
      - name: Install Go
        uses: actions/setup-go@v2
        with:
          go-version: ${{ matrix.go-version }}
      - name: Checkout code
        uses: actions/checkout@v2
      - name: Run tests with coverage
        run: go test -shuffle=on -v -race -coverprofile=coverage -covermode=atomic
      - name: Upload coverage report to Codecov
        uses: codecov/codecov-action@v1.5.0
        with:
          file: ./coverage
          flags: unittests

  postgres:
    name: Postgres
    strategy:
      matrix:
        go-version: [ 1.19.x, 1.20.x ]
        platform: [ ubuntu-latest ]
    runs-on: ${{ matrix.platform }}
    services:
      postgres:
        image: postgres:9.6
        env:
          POSTGRES_PASSWORD: postgres
        options: >-
          --health-cmd pg_isready
          --health-interval 10s
          --health-timeout 5s
          --health-retries 5
        ports:
          - 5432:5432
    steps:
      - name: Install Go
        uses: actions/setup-go@v2
        with:
          go-version: ${{ matrix.go-version }}
      - name: Checkout code
        uses: actions/checkout@v2
      - name: Run tests with coverage
        run: go test -shuffle=on -v -race -coverprofile=coverage -covermode=atomic ./postgres
        env:
          PGPORT: 5432
          PGHOST: localhost
          PGUSER: postgres
          PGPASSWORD: postgres
          PGSSLMODE: disable
      - name: Upload coverage report to Codecov
        uses: codecov/codecov-action@v1.5.0
        with:
          file: ./coverage
          flags: unittests

  redis:
    name: Redis
    strategy:
      matrix:
        go-version: [ 1.19.x, 1.20.x ]
        platform: [ ubuntu-latest ]
    runs-on: ${{ matrix.platform }}
    services:
      redis:
        image: redis:4
        options: >-
          --health-cmd "redis-cli ping"
          --health-interval 10s
          --health-timeout 5s
          --health-retries 5
        ports:
          - 6379:6379
    steps:
      - name: Install Go
        uses: actions/setup-go@v2
        with:
          go-version: ${{ matrix.go-version }}
      - name: Checkout code
        uses: actions/checkout@v2
      - name: Run tests with coverage
        run: go test -shuffle=on -v -race -coverprofile=coverage -covermode=atomic ./redis
        env:
          REDIS_HOST: localhost
          REDIS_PORT: 6379
      - name: Upload coverage report to Codecov
        uses: codecov/codecov-action@v1.5.0
        with:
          file: ./coverage
          flags: unittests

  mysql:
    name: MySQL
    strategy:
      matrix:
<<<<<<< HEAD
        go-version: [ 1.18.x, 1.19.x ]
        platform: [ ubuntu-20.04 ]
=======
        go-version: [ 1.19.x, 1.20.x ]
        platform: [ ubuntu-18.04 ]
>>>>>>> ea23a1d1
    runs-on: ${{ matrix.platform }}
    steps:
      - name: Start MySQL server
        run: sudo systemctl start mysql
      - name: Install Go
        uses: actions/setup-go@v2
        with:
          go-version: ${{ matrix.go-version }}
      - name: Checkout code
        uses: actions/checkout@v2
      - name: Run tests with coverage
        run: go test -shuffle=on -v -race -coverprofile=coverage -covermode=atomic ./mysql
        env:
          MYSQL_USER: root
          MYSQL_PASSWORD: root
          MYSQL_HOST: localhost
          MYSQL_PORT: 3306
      - name: Upload coverage report to Codecov
        uses: codecov/codecov-action@v1.5.0
        with:
          file: ./coverage
          flags: unittests

  mongo:
    name: Mongo
    strategy:
      matrix:
        go-version: [ 1.19.x, 1.20.x ]
        platform: [ ubuntu-latest ]
    runs-on: ${{ matrix.platform }}
    services:
      mongodb:
        image: mongo:5
        env:
          MONGO_INITDB_ROOT_USERNAME: root
          MONGO_INITDB_ROOT_PASSWORD: password
        options: >-
          --health-cmd mongo
          --health-interval 10s
          --health-timeout 5s
          --health-retries 5
        ports:
          - 27017:27017
    steps:
      - name: Install Go
        uses: actions/setup-go@v2
        with:
          go-version: ${{ matrix.go-version }}
      - name: Checkout code
        uses: actions/checkout@v2
      - name: Run tests with coverage
        run: go test -shuffle=on -v -race -coverprofile=coverage -covermode=atomic ./mongo
        env:
          MONGODB_URI: mongodb://root:password@localhost:27017
      - name: Upload coverage report to Codecov
        uses: codecov/codecov-action@v1.5.0
        with:
          file: ./coverage
          flags: unittests
<|MERGE_RESOLUTION|>--- conflicted
+++ resolved
@@ -130,13 +130,8 @@
     name: MySQL
     strategy:
       matrix:
-<<<<<<< HEAD
-        go-version: [ 1.18.x, 1.19.x ]
+        go-version: [ 1.19.x, 1.20.x ]
         platform: [ ubuntu-20.04 ]
-=======
-        go-version: [ 1.19.x, 1.20.x ]
-        platform: [ ubuntu-18.04 ]
->>>>>>> ea23a1d1
     runs-on: ${{ matrix.platform }}
     steps:
       - name: Start MySQL server
